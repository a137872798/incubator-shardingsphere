/*
 * Copyright 2016-2018 shardingsphere.io.
 * <p>
 * Licensed under the Apache License, Version 2.0 (the "License");
 * you may not use this file except in compliance with the License.
 * You may obtain a copy of the License at
 *
 *     http://www.apache.org/licenses/LICENSE-2.0
 *
 * Unless required by applicable law or agreed to in writing, software
 * distributed under the License is distributed on an "AS IS" BASIS,
 * WITHOUT WARRANTIES OR CONDITIONS OF ANY KIND, either express or implied.
 * See the License for the specific language governing permissions and
 * limitations under the License.
 * </p>
 */

package io.shardingsphere.proxy.backend.jdbc.execute;

import io.shardingsphere.core.constant.ConnectionMode;
import io.shardingsphere.core.constant.DatabaseType;
import io.shardingsphere.core.constant.SQLType;
import io.shardingsphere.core.constant.transaction.TransactionType;
import io.shardingsphere.core.executor.ShardingExecuteGroup;
import io.shardingsphere.core.executor.StatementExecuteUnit;
import io.shardingsphere.core.executor.sql.execute.SQLExecuteCallback;
import io.shardingsphere.core.executor.sql.execute.SQLExecuteTemplate;
import io.shardingsphere.core.executor.sql.execute.result.MemoryQueryResult;
import io.shardingsphere.core.executor.sql.execute.result.StreamQueryResult;
import io.shardingsphere.core.executor.sql.execute.threadlocal.ExecutorDataMap;
import io.shardingsphere.core.executor.sql.execute.threadlocal.ExecutorExceptionHandler;
import io.shardingsphere.core.executor.sql.prepare.SQLExecutePrepareCallback;
import io.shardingsphere.core.executor.sql.prepare.SQLExecutePrepareTemplate;
import io.shardingsphere.core.merger.QueryResult;
import io.shardingsphere.core.parsing.parser.sql.dml.insert.InsertStatement;
import io.shardingsphere.core.routing.RouteUnit;
import io.shardingsphere.core.routing.SQLRouteResult;
import io.shardingsphere.proxy.backend.BackendExecutorContext;
import io.shardingsphere.proxy.backend.SQLExecuteEngine;
import io.shardingsphere.proxy.backend.jdbc.connection.BackendConnection;
import io.shardingsphere.proxy.backend.jdbc.execute.response.ExecuteQueryResponse;
import io.shardingsphere.proxy.backend.jdbc.execute.response.ExecuteResponse;
import io.shardingsphere.proxy.backend.jdbc.execute.response.ExecuteUpdateResponse;
import io.shardingsphere.proxy.backend.jdbc.execute.response.unit.ExecuteQueryResponseUnit;
import io.shardingsphere.proxy.backend.jdbc.execute.response.unit.ExecuteResponseUnit;
import io.shardingsphere.proxy.backend.jdbc.execute.response.unit.ExecuteUpdateResponseUnit;
import io.shardingsphere.proxy.backend.jdbc.wrapper.JDBCExecutorWrapper;
import io.shardingsphere.proxy.config.ProxyContext;
import io.shardingsphere.proxy.transport.mysql.constant.ColumnType;
import io.shardingsphere.proxy.transport.mysql.packet.command.query.ColumnDefinition41Packet;
import io.shardingsphere.proxy.transport.mysql.packet.command.query.FieldCountPacket;
import io.shardingsphere.proxy.transport.mysql.packet.command.query.QueryResponsePackets;
import io.shardingsphere.proxy.transport.mysql.packet.generic.EofPacket;
import io.shardingsphere.proxy.transport.mysql.packet.generic.OKPacket;
import io.shardingsphere.transaction.manager.ShardingTransactionManagerRegistry;
import io.shardingsphere.transaction.manager.base.executor.SagaSQLExeucteCallback;
import lombok.Getter;
import lombok.RequiredArgsConstructor;
import lombok.Setter;

import javax.transaction.Status;
import java.sql.Connection;
import java.sql.ResultSet;
import java.sql.ResultSetMetaData;
import java.sql.SQLException;
import java.sql.Statement;
import java.util.Collection;
import java.util.LinkedList;
import java.util.List;
import java.util.Map;

/**
 * SQL Execute engine for JDBC.
 *
 * @author zhaojun
 * @author zhangliang
 * @author panjuan
 */
@RequiredArgsConstructor
@Getter
@Setter
public final class JDBCExecuteEngine implements SQLExecuteEngine {
    
    private static final Integer MEMORY_FETCH_ONE_ROW_A_TIME = Integer.MIN_VALUE;
    
    private final List<QueryResult> queryResults = new LinkedList<>();
    
    private final BackendConnection backendConnection;
    
    private final JDBCExecutorWrapper jdbcExecutorWrapper;
    
    private int columnCount;
    
    private List<ColumnType> columnTypes;
    
    private final SQLExecutePrepareTemplate sqlExecutePrepareTemplate;
    
    private final SQLExecuteTemplate sqlExecuteTemplate;
    
    public JDBCExecuteEngine(final BackendConnection backendConnection, final JDBCExecutorWrapper jdbcExecutorWrapper) {
        this.backendConnection = backendConnection;
        this.jdbcExecutorWrapper = jdbcExecutorWrapper;
        sqlExecutePrepareTemplate = new SQLExecutePrepareTemplate(ProxyContext.getInstance().getMaxConnectionsSizePerQuery());
        sqlExecuteTemplate = new SQLExecuteTemplate(BackendExecutorContext.getInstance().getExecuteEngine());
    }
    
    @SuppressWarnings("unchecked")
    @Override
    public ExecuteResponse execute(final SQLRouteResult routeResult) throws SQLException {
        boolean isReturnGeneratedKeys = routeResult.getSqlStatement() instanceof InsertStatement;
        SQLType sqlType = routeResult.getSqlStatement().getType();
        boolean isExceptionThrown = ExecutorExceptionHandler.isExceptionThrown();
        Map<String, Object> dataMap = ExecutorDataMap.getDataMap();
        Collection<ShardingExecuteGroup<StatementExecuteUnit>> sqlExecuteGroups =
                sqlExecutePrepareTemplate.getExecuteUnitGroups(routeResult.getRouteUnits(), new ConnectionStrictlySQLExecutePrepareCallback(isReturnGeneratedKeys));
        boolean isBASETransaction = TransactionType.BASE == ProxyContext.getInstance().getTransactionType()
                && sqlType == SQLType.DML
                && Status.STATUS_NO_TRANSACTION != ShardingTransactionManagerRegistry.getInstance().getShardingTransactionManager(TransactionType.BASE).getStatus();
        SQLExecuteCallback<ExecuteResponseUnit> firstProxySQLExecuteCallback = isBASETransaction ? new ProxySagaSQLExecuteCallback(sqlType, isExceptionThrown, dataMap)
                : new FirstConnectionStrictlySQLExecuteCallback(sqlType, isExceptionThrown, dataMap, isReturnGeneratedKeys);
        SQLExecuteCallback<ExecuteResponseUnit> proxySQLExecuteCallback = isBASETransaction ? firstProxySQLExecuteCallback
                : new ConnectionStrictlySQLExecuteCallback(sqlType, isExceptionThrown, dataMap, isReturnGeneratedKeys);
        Collection<ExecuteResponseUnit> executeResponseUnits = sqlExecuteTemplate.executeGroup((Collection) sqlExecuteGroups,
<<<<<<< HEAD
                firstProxySQLExecuteCallback, proxySQLExecuteCallback);
=======
                new FirstProxyJDBCExecuteCallback(sqlType, isExceptionThrown, dataMap, isReturnGeneratedKeys),
                new ProxyJDBCExecuteCallback(sqlType, isExceptionThrown, dataMap, isReturnGeneratedKeys));
>>>>>>> 7d445288
        ExecuteResponseUnit firstExecuteResponseUnit = executeResponseUnits.iterator().next();
        return firstExecuteResponseUnit instanceof ExecuteQueryResponseUnit
                ? getExecuteQueryResponse(((ExecuteQueryResponseUnit) firstExecuteResponseUnit).getQueryResponsePackets(), executeResponseUnits) : new ExecuteUpdateResponse(executeResponseUnits);
    }
    
    private ExecuteResponse getExecuteQueryResponse(final QueryResponsePackets queryResponsePackets, final Collection<ExecuteResponseUnit> executeResponseUnits) {
        ExecuteQueryResponse result = new ExecuteQueryResponse(queryResponsePackets);
        for (ExecuteResponseUnit each : executeResponseUnits) {
            result.getQueryResults().add(((ExecuteQueryResponseUnit) each).getQueryResult());
        }
        return result;
    }
    
    private ExecuteResponseUnit executeWithMetadata(final Statement statement, final String sql, final ConnectionMode connectionMode, final boolean isReturnGeneratedKeys) throws SQLException {
        backendConnection.add(statement);
        if (!jdbcExecutorWrapper.executeSQL(statement, sql, isReturnGeneratedKeys)) {
            return new ExecuteUpdateResponseUnit(new OKPacket(1, statement.getUpdateCount(), isReturnGeneratedKeys ? getGeneratedKey(statement) : 0));
        }
        ResultSet resultSet = statement.getResultSet();
        backendConnection.add(resultSet);
        ResultSetMetaData resultSetMetaData = resultSet.getMetaData();
        if (0 == resultSetMetaData.getColumnCount()) {
            return new ExecuteUpdateResponseUnit(new OKPacket(1));
        }
        return new ExecuteQueryResponseUnit(getHeaderPackets(resultSetMetaData), createQueryResult(resultSet, connectionMode));
    }
    
    private ExecuteResponseUnit executeWithoutMetadata(final Statement statement, final String sql, final ConnectionMode connectionMode, final boolean isReturnGeneratedKeys) throws SQLException {
        backendConnection.add(statement);
        if (!jdbcExecutorWrapper.executeSQL(statement, sql, isReturnGeneratedKeys)) {
            return new ExecuteUpdateResponseUnit(new OKPacket(1, statement.getUpdateCount(), isReturnGeneratedKeys ? getGeneratedKey(statement) : 0));
        }
        ResultSet resultSet = statement.getResultSet();
        backendConnection.add(resultSet);
        return new ExecuteQueryResponseUnit(null, createQueryResult(resultSet, connectionMode));
    }
    
    private long getGeneratedKey(final Statement statement) throws SQLException {
        ResultSet resultSet = statement.getGeneratedKeys();
        return resultSet.next() ? resultSet.getLong(1) : 0L;
    }
    
    private QueryResponsePackets getHeaderPackets(final ResultSetMetaData resultSetMetaData) throws SQLException {
        int currentSequenceId = 0;
        int columnCount = resultSetMetaData.getColumnCount();
        FieldCountPacket fieldCountPacket = new FieldCountPacket(++currentSequenceId, columnCount);
        Collection<ColumnDefinition41Packet> columnDefinition41Packets = new LinkedList<>();
        for (int columnIndex = 1; columnIndex <= columnCount; columnIndex++) {
            columnDefinition41Packets.add(new ColumnDefinition41Packet(++currentSequenceId, resultSetMetaData, columnIndex));
        }
        return new QueryResponsePackets(fieldCountPacket, columnDefinition41Packets, new EofPacket(++currentSequenceId));
    }
    
    private QueryResult createQueryResult(final ResultSet resultSet, final ConnectionMode connectionMode) throws SQLException {
        return connectionMode == ConnectionMode.MEMORY_STRICTLY ? new StreamQueryResult(resultSet) : new MemoryQueryResult(resultSet);
    }
    
    @RequiredArgsConstructor
    private final class ConnectionStrictlySQLExecutePrepareCallback implements SQLExecutePrepareCallback {
        
        private final boolean isReturnGeneratedKeys;
        
        @Override
        public List<Connection> getConnections(final String dataSourceName, final int connectionSize) throws SQLException {
            return getBackendConnection().getConnections(dataSourceName, connectionSize);
        }
        
        @Override
        public StatementExecuteUnit createStatementExecuteUnit(final Connection connection, final RouteUnit routeUnit, final ConnectionMode connectionMode) throws SQLException {
            Statement statement = getJdbcExecutorWrapper().createStatement(connection, routeUnit.getSqlUnit().getSql(), isReturnGeneratedKeys);
            if (connectionMode.equals(ConnectionMode.MEMORY_STRICTLY)) {
                statement.setFetchSize(MEMORY_FETCH_ONE_ROW_A_TIME);
            }
            return new StatementExecuteUnit(routeUnit, statement, connectionMode);
        }
    }
    
    private final class FirstProxyJDBCExecuteCallback extends SQLExecuteCallback<ExecuteResponseUnit> {
        
        private final boolean isReturnGeneratedKeys;
        
        private boolean hasMetaData;
        
        private FirstProxyJDBCExecuteCallback(final SQLType sqlType, final boolean isExceptionThrown, final Map<String, Object> dataMap, final boolean isReturnGeneratedKeys) {
            super(DatabaseType.MySQL, sqlType, isExceptionThrown, dataMap);
            this.isReturnGeneratedKeys = isReturnGeneratedKeys;
        }
        
        @Override
        public ExecuteResponseUnit executeSQL(final StatementExecuteUnit statementExecuteUnit) throws SQLException {
            if (hasMetaData) {
                return executeWithoutMetadata(
                        statementExecuteUnit.getStatement(), statementExecuteUnit.getRouteUnit().getSqlUnit().getSql(), statementExecuteUnit.getConnectionMode(), isReturnGeneratedKeys);
            } else {
                hasMetaData = true;
                return executeWithMetadata(
                        statementExecuteUnit.getStatement(), statementExecuteUnit.getRouteUnit().getSqlUnit().getSql(), statementExecuteUnit.getConnectionMode(), isReturnGeneratedKeys);
            }
        }
    }
    
    private final class ProxyJDBCExecuteCallback extends SQLExecuteCallback<ExecuteResponseUnit> {
        
        private final boolean isReturnGeneratedKeys;
        
        private ProxyJDBCExecuteCallback(final SQLType sqlType, final boolean isExceptionThrown, final Map<String, Object> dataMap, final boolean isReturnGeneratedKeys) {
            super(DatabaseType.MySQL, sqlType, isExceptionThrown, dataMap);
            this.isReturnGeneratedKeys = isReturnGeneratedKeys;
        }
        
        @Override
        public ExecuteResponseUnit executeSQL(final StatementExecuteUnit statementExecuteUnit) throws SQLException {
            return executeWithoutMetadata(
                    statementExecuteUnit.getStatement(), statementExecuteUnit.getRouteUnit().getSqlUnit().getSql(), statementExecuteUnit.getConnectionMode(), isReturnGeneratedKeys);
        }
    }
    
    private final class ProxySagaSQLExecuteCallback extends SagaSQLExeucteCallback<ExecuteResponseUnit> {
    
        ProxySagaSQLExecuteCallback(final SQLType sqlType, final boolean isExceptionThrown, final Map<String, Object> dataMap) {
            super(DatabaseType.MySQL, sqlType, isExceptionThrown, dataMap);
        }
        
        @Override
        protected ExecuteResponseUnit executeResult() {
            return new ExecuteUpdateResponseUnit(new OKPacket(1));
        }
    }
}<|MERGE_RESOLUTION|>--- conflicted
+++ resolved
@@ -117,16 +117,11 @@
                 && sqlType == SQLType.DML
                 && Status.STATUS_NO_TRANSACTION != ShardingTransactionManagerRegistry.getInstance().getShardingTransactionManager(TransactionType.BASE).getStatus();
         SQLExecuteCallback<ExecuteResponseUnit> firstProxySQLExecuteCallback = isBASETransaction ? new ProxySagaSQLExecuteCallback(sqlType, isExceptionThrown, dataMap)
-                : new FirstConnectionStrictlySQLExecuteCallback(sqlType, isExceptionThrown, dataMap, isReturnGeneratedKeys);
+                : new FirstProxyJDBCExecuteCallback(sqlType, isExceptionThrown, dataMap, isReturnGeneratedKeys);
         SQLExecuteCallback<ExecuteResponseUnit> proxySQLExecuteCallback = isBASETransaction ? firstProxySQLExecuteCallback
-                : new ConnectionStrictlySQLExecuteCallback(sqlType, isExceptionThrown, dataMap, isReturnGeneratedKeys);
+                : new ProxyJDBCExecuteCallback(sqlType, isExceptionThrown, dataMap, isReturnGeneratedKeys);
         Collection<ExecuteResponseUnit> executeResponseUnits = sqlExecuteTemplate.executeGroup((Collection) sqlExecuteGroups,
-<<<<<<< HEAD
                 firstProxySQLExecuteCallback, proxySQLExecuteCallback);
-=======
-                new FirstProxyJDBCExecuteCallback(sqlType, isExceptionThrown, dataMap, isReturnGeneratedKeys),
-                new ProxyJDBCExecuteCallback(sqlType, isExceptionThrown, dataMap, isReturnGeneratedKeys));
->>>>>>> 7d445288
         ExecuteResponseUnit firstExecuteResponseUnit = executeResponseUnits.iterator().next();
         return firstExecuteResponseUnit instanceof ExecuteQueryResponseUnit
                 ? getExecuteQueryResponse(((ExecuteQueryResponseUnit) firstExecuteResponseUnit).getQueryResponsePackets(), executeResponseUnits) : new ExecuteUpdateResponse(executeResponseUnits);
