--- conflicted
+++ resolved
@@ -72,11 +72,7 @@
                 return executeQuery();
             case DML:
             case DDL:
-<<<<<<< HEAD
                 return executeUpdate();
-=======
-                return executeUpdate(RuleRegistry.getInstance().getDataSourceMap().get(dataSourceName), sql, sqlStatement);
->>>>>>> 2fc04ee5
             default:
                 return executeCommon();
         }
@@ -104,7 +100,7 @@
     
     private CommandResponsePackets executeQueryWithNonStreamResultSet() {
         try (
-            ResultSet resultSet = statement.executeQuery(sql)
+                ResultSet resultSet = statement.executeQuery(sql)
         ) {
             CachedRowSet cachedRowSet = new CachedRowSetImpl();
             cachedRowSet.populate(resultSet);
@@ -133,15 +129,8 @@
         }
     }
     
-<<<<<<< HEAD
     private CommandResponsePackets executeCommon() {
         try {
-=======
-    private CommandResponsePackets executeCommon(final DataSource dataSource, final String sql) {
-        try (
-            Connection connection = dataSource.getConnection();
-            Statement statement = connection.createStatement()) {
->>>>>>> 2fc04ee5
             boolean hasResultSet = statement.execute(sql);
             if (hasResultSet) {
                 return getCommonDatabaseProtocolPackets(statement.getResultSet());
@@ -169,8 +158,8 @@
         result.addPacket(new FieldCountPacket(++currentSequenceId, columnCount));
         for (int i = 1; i <= columnCount; i++) {
             result.addPacket(new ColumnDefinition41Packet(++currentSequenceId, resultSetMetaData.getSchemaName(i), resultSetMetaData.getTableName(i),
-                resultSetMetaData.getTableName(i), resultSetMetaData.getColumnLabel(i), resultSetMetaData.getColumnName(i),
-                resultSetMetaData.getColumnDisplaySize(i), ColumnType.valueOfJDBCType(resultSetMetaData.getColumnType(i)), 0));
+                    resultSetMetaData.getTableName(i), resultSetMetaData.getColumnLabel(i), resultSetMetaData.getColumnName(i),
+                    resultSetMetaData.getColumnDisplaySize(i), ColumnType.valueOfJDBCType(resultSetMetaData.getColumnType(i)), 0));
         }
         result.addPacket(new EofPacket(++currentSequenceId, 0, StatusFlag.SERVER_STATUS_AUTOCOMMIT.getValue()));
         return result;
@@ -189,8 +178,8 @@
         result.addPacket(new FieldCountPacket(++currentSequenceId, columnCount));
         for (int i = 1; i <= columnCount; i++) {
             result.addPacket(new ColumnDefinition41Packet(++currentSequenceId, resultSetMetaData.getSchemaName(i), resultSetMetaData.getTableName(i),
-                resultSetMetaData.getTableName(i), resultSetMetaData.getColumnLabel(i), resultSetMetaData.getColumnName(i),
-                resultSetMetaData.getColumnDisplaySize(i), ColumnType.valueOfJDBCType(resultSetMetaData.getColumnType(i)), 0));
+                    resultSetMetaData.getTableName(i), resultSetMetaData.getColumnLabel(i), resultSetMetaData.getColumnName(i),
+                    resultSetMetaData.getColumnDisplaySize(i), ColumnType.valueOfJDBCType(resultSetMetaData.getColumnType(i)), 0));
         }
         result.addPacket(new EofPacket(++currentSequenceId, 0, StatusFlag.SERVER_STATUS_AUTOCOMMIT.getValue()));
         while (resultSet.next()) {
