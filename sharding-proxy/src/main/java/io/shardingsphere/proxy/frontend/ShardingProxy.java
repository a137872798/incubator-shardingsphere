--- conflicted
+++ resolved
@@ -98,13 +98,8 @@
     }
     
     private void groupsEpoll(final ServerBootstrap bootstrap) {
-<<<<<<< HEAD
         workerGroup = new EpollEventLoopGroup();
-        userGroup = new EpollEventLoopGroup(RULE_REGISTRY.getAcceptorSize());
-=======
-        workerGroup = new EpollEventLoopGroup(PROXY_CONTEXT.getAcceptorSize());
         userGroup = new EpollEventLoopGroup(PROXY_CONTEXT.getAcceptorSize());
->>>>>>> d4e54c47
         bootstrap.group(bossGroup, workerGroup)
                 .channel(EpollServerSocketChannel.class)
                 .option(EpollChannelOption.SO_BACKLOG, 128)
@@ -116,13 +111,8 @@
     }
     
     private void groupsNio(final ServerBootstrap bootstrap) {
-<<<<<<< HEAD
         workerGroup = new NioEventLoopGroup();
-        userGroup = new NioEventLoopGroup(RULE_REGISTRY.getAcceptorSize());
-=======
-        workerGroup = new NioEventLoopGroup(PROXY_CONTEXT.getAcceptorSize());
         userGroup = new NioEventLoopGroup(PROXY_CONTEXT.getAcceptorSize());
->>>>>>> d4e54c47
         bootstrap.group(bossGroup, workerGroup)
                 .channel(NioServerSocketChannel.class)
                 .option(ChannelOption.SO_BACKLOG, 128)
