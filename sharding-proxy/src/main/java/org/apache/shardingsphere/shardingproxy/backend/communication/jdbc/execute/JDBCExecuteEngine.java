--- conflicted
+++ resolved
@@ -52,14 +52,7 @@
  */
 public final class JDBCExecuteEngine implements SQLExecuteEngine {
     
-<<<<<<< HEAD
-    private static final Integer MYSQL_MEMORY_FETCH_ONE_ROW_A_TIME = Integer.MIN_VALUE;
-    
-    private static final int POSTGRESQL_MEMORY_FETCH_ONE_ROW_A_TIME = 1;
-    
-=======
     @Getter
->>>>>>> 721227d7
     private final BackendConnection backendConnection;
     
     @Getter
@@ -99,94 +92,4 @@
         }
         return result;
     }
-<<<<<<< HEAD
-    
-    private ExecuteResponseUnit createExecuteResponseUnit(
-            final Statement statement, final String sql, final ConnectionMode connectionMode, final boolean isReturnGeneratedKeys, final boolean withMetadata) throws SQLException {
-        backendConnection.add(statement);
-        if (!jdbcExecutorWrapper.executeSQL(statement, sql, isReturnGeneratedKeys)) {
-            return new ExecuteUpdateResponseUnit(statement.getUpdateCount(), isReturnGeneratedKeys ? getGeneratedKey(statement) : 0L);
-        }
-        ResultSet resultSet = statement.getResultSet();
-        backendConnection.add(resultSet);
-        return new ExecuteQueryResponseUnit(withMetadata ? getHeaderPackets(resultSet.getMetaData()) : null, createQueryResult(resultSet, connectionMode));
-    }
-    
-    private long getGeneratedKey(final Statement statement) throws SQLException {
-        ResultSet resultSet = statement.getGeneratedKeys();
-        return resultSet.next() ? resultSet.getLong(1) : 0L;
-    }
-    
-    private QueryResponsePackets getHeaderPackets(final ResultSetMetaData resultSetMetaData) throws SQLException {
-        int currentSequenceId = 1;
-        int columnCount = resultSetMetaData.getColumnCount();
-        Collection<DataHeaderPacket> dataHeaderPackets = new LinkedList<>();
-        List<Integer> columnTypes = new ArrayList<>(128);
-        for (int columnIndex = 1; columnIndex <= columnCount; columnIndex++) {
-            dataHeaderPackets.add(new DataHeaderPacket(++currentSequenceId, resultSetMetaData, backendConnection.getLogicSchema(), columnIndex));
-            columnTypes.add(resultSetMetaData.getColumnType(columnIndex));
-        }
-        return new QueryResponsePackets(columnTypes, columnCount, dataHeaderPackets, ++currentSequenceId);
-    }
-    
-    private QueryResult createQueryResult(final ResultSet resultSet, final ConnectionMode connectionMode) {
-        LogicSchema logicSchema = backendConnection.getLogicSchema();
-        if (logicSchema instanceof MasterSlaveSchema) {
-            return connectionMode == ConnectionMode.MEMORY_STRICTLY ? new StreamQueryResult(resultSet) : new MemoryQueryResult(resultSet);
-        }
-        ShardingRule shardingRule = ((ShardingSchema) logicSchema).getShardingRule();
-        return connectionMode == ConnectionMode.MEMORY_STRICTLY ? new StreamQueryResult(resultSet, shardingRule) : new MemoryQueryResult(resultSet, shardingRule);
-    }
-    
-    @RequiredArgsConstructor
-    private final class ProxyJDBCExecutePrepareCallback implements SQLExecutePrepareCallback {
-        
-        private final boolean isReturnGeneratedKeys;
-        
-        @Override
-        public List<Connection> getConnections(final ConnectionMode connectionMode, final String dataSourceName, final int connectionSize) throws SQLException {
-            return getBackendConnection().getConnections(connectionMode, dataSourceName, connectionSize);
-        }
-        
-        @Override
-        public StatementExecuteUnit createStatementExecuteUnit(final Connection connection, final RouteUnit routeUnit, final ConnectionMode connectionMode) throws SQLException {
-            Statement statement = getJdbcExecutorWrapper().createStatement(connection, routeUnit.getSqlUnit(), isReturnGeneratedKeys);
-            if (connectionMode.equals(ConnectionMode.MEMORY_STRICTLY)) {
-                if (DatabaseType.MySQL == GlobalRegistry.getInstance().getDatabaseType()) {
-                    statement.setFetchSize(MYSQL_MEMORY_FETCH_ONE_ROW_A_TIME);
-                } else if (DatabaseType.PostgreSQL == GlobalRegistry.getInstance().getDatabaseType()) {
-                    statement.setFetchSize(POSTGRESQL_MEMORY_FETCH_ONE_ROW_A_TIME);
-                }
-            }
-            return new StatementExecuteUnit(routeUnit, statement, connectionMode);
-        }
-    }
-    
-    private final class ProxySQLExecuteCallback extends SQLExecuteCallback<ExecuteResponseUnit> {
-        
-        private final boolean isReturnGeneratedKeys;
-        
-        private final boolean fetchMetaData;
-        
-        private boolean hasMetaData;
-        
-        private ProxySQLExecuteCallback(final boolean isExceptionThrown, final boolean isReturnGeneratedKeys, final boolean fetchMetaData) {
-            super(databaseType, isExceptionThrown);
-            this.isReturnGeneratedKeys = isReturnGeneratedKeys;
-            this.fetchMetaData = fetchMetaData;
-        }
-        
-        @Override
-        public ExecuteResponseUnit executeSQL(final StatementExecuteUnit statementExecuteUnit) throws SQLException {
-            boolean withMetaData = false;
-            if (fetchMetaData && !hasMetaData) {
-                hasMetaData = true;
-                withMetaData = true;
-            }
-            return createExecuteResponseUnit(
-                    statementExecuteUnit.getStatement(), statementExecuteUnit.getRouteUnit().getSqlUnit().getSql(), statementExecuteUnit.getConnectionMode(), isReturnGeneratedKeys, withMetaData);
-        }
-    }
-=======
->>>>>>> 721227d7
 }