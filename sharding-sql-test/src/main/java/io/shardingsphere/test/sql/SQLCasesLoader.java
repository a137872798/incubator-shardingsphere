/*
 * Copyright 2016-2018 shardingsphere.io.
 * <p>
 * Licensed under the Apache License, Version 2.0 (the "License");
 * you may not use this file except in compliance with the License.
 * You may obtain a copy of the License at
 *
 *     http://www.apache.org/licenses/LICENSE-2.0
 *
 * Unless required by applicable law or agreed to in writing, software
 * distributed under the License is distributed on an "AS IS" BASIS,
 * WITHOUT WARRANTIES OR CONDITIONS OF ANY KIND, either express or implied.
 * See the License for the specific language governing permissions and
 * limitations under the License.
 * </p>
 */

package io.shardingsphere.test.sql;

import com.google.common.base.Preconditions;
import com.google.common.base.Strings;
import lombok.SneakyThrows;

import javax.xml.bind.JAXBContext;
import javax.xml.bind.JAXBException;
import java.io.File;
import java.io.FileInputStream;
import java.io.IOException;
import java.io.InputStream;
import java.net.URL;
import java.util.Collection;
import java.util.Enumeration;
import java.util.HashSet;
import java.util.LinkedList;
import java.util.List;
import java.util.Map;
import java.util.Set;
import java.util.TreeMap;
import java.util.jar.JarEntry;
import java.util.jar.JarFile;

/**
 * SQL test cases loader.
 * 
 * @author zhangliang 
 */
public class SQLCasesLoader {
    
    private static final SQLCasesLoader INSTANCE = new SQLCasesLoader();
    
    protected Map<String, SQLCase> supportedSQLCaseMap;
    
    protected Map<String, SQLCase> unsupportedSQLCaseMap;
    
<<<<<<< HEAD
    private final Map<String, SQLCase> parseErrorSQLCaseMap;
    
    private SQLCasesLoader() {
=======
    protected SQLCasesLoader() {
>>>>>>> d8c8b7b4
        supportedSQLCaseMap = loadSQLCases("sql");
        unsupportedSQLCaseMap = loadSQLCases("unsupported_sql");
        parseErrorSQLCaseMap = loadSQLCases("parse_error_sql");
    }
    
    /**
     * Get singleton instance.
     * 
     * @return singleton instance
     */
    public static SQLCasesLoader getInstance() {
        return INSTANCE;
    }
    
<<<<<<< HEAD
    @SneakyThrows
    private static Map<String, SQLCase> loadSQLCases(final String path) {
=======
    public void switchSQLCase(final String path) {
        supportedSQLCaseMap = loadSQLCases(path);
    }
    
    protected static Map<String, SQLCase> loadSQLCases(final String path) {
>>>>>>> d8c8b7b4
        File file = new File(SQLCasesLoader.class.getProtectionDomain().getCodeSource().getLocation().getPath());
        return file.isFile() ? loadSQLCasesFromJar(path, file) : loadSQLCasesFromTargetDirectory(path);
    }
    
    private static Map<String, SQLCase> loadSQLCasesFromJar(final String path, final File file) throws IOException, JAXBException {
        Map<String, SQLCase> result = new TreeMap<>();
        try (JarFile jar = new JarFile(file)) {
            Enumeration<JarEntry> entries = jar.entries();
            while (entries.hasMoreElements()) {
                String name = entries.nextElement().getName();
                if (name.startsWith(path + "/") && name.endsWith(".xml")) {
                    fillSQLMap(result, SQLCasesLoader.class.getClassLoader().getResourceAsStream(name));
                }
            }
        }
        return result;
    }
    
    private static Map<String, SQLCase> loadSQLCasesFromTargetDirectory(final String path) {
        Map<String, SQLCase> result = new TreeMap<>();
        URL url = SQLCasesLoader.class.getClassLoader().getResource(path);
        if (null == url) {
            return result;
        }
        File filePath = new File(url.getPath());
        if (!filePath.exists()) {
            return result;
        }
        File[] files = filePath.listFiles();
        if (null == files) {
            return result;
        }
        for (File each : files) {
            loadSQLCasesFromDirectory(result, each);
        }
        return result;
    }
    
    @SneakyThrows
    private static void loadSQLCasesFromDirectory(final Map<String, SQLCase> sqlStatementMap, final File file) {
        if (file.isDirectory()) {
            File[] files = file.listFiles();
            if (null == files) {
                return;
            }
            for (File each : files) {
<<<<<<< HEAD
                fillSQLMap(sqlStatementMap, new FileInputStream(each), file.getName());
=======
                loadSQLCasesFromDirectory(sqlStatementMap, each);
>>>>>>> d8c8b7b4
            }
        } else {
            fillSQLMap(sqlStatementMap, new FileInputStream(file));
        }
    }
    
    private static void fillSQLMap(final Map<String, SQLCase> sqlCaseMap, final InputStream inputStream) throws JAXBException {
        SQLCases sqlCases = (SQLCases) JAXBContext.newInstance(SQLCases.class).createUnmarshaller().unmarshal(inputStream);
        for (SQLCase each : sqlCases.getSqlCases()) {
            if(null == each.getDatabaseTypes()) {
                each.setDatabaseTypes(sqlCases.getDatabaseTypes());
            }
            if(null != sqlCases.getNamespace()) {
                each.setId(sqlCases.getNamespace()+"."+each.getId());
            }
            sqlCaseMap.put(each.getId(), each);
        }
    }
    
<<<<<<< HEAD
    private static void fillSQLMap(final Map<String, SQLCase> sqlCaseMap, final InputStream inputStream, final String sqlType) throws JAXBException {
        SQLCases sqlCases = (SQLCases) JAXBContext.newInstance(SQLCases.class).createUnmarshaller().unmarshal(inputStream);
        for (SQLCase each : sqlCases.getSqlCases()) {
            each.setSqlType(sqlType);
            sqlCaseMap.put(each.getId(), each);
        }
    }
=======
>>>>>>> d8c8b7b4
    
    /**
     * Get supported SQL.
     *
     * @param sqlCaseId SQL case ID
     * @param sqlCaseType SQL case type
     * @param parameters SQL parameters
     * @return SQL
     */
    public String getSupportedSQL(final String sqlCaseId, final SQLCaseType sqlCaseType, final List<?> parameters) {
        return getSQL(supportedSQLCaseMap, sqlCaseId, sqlCaseType, parameters);
    }
    
    /**
     * Get unsupported SQL.
     * 
     * @param sqlCaseId SQL case ID
     * @param sqlCaseType SQL case type
     * @param parameters SQL parameters
     * @return SQL
     */
    public String getUnsupportedSQL(final String sqlCaseId, final SQLCaseType sqlCaseType, final List<?> parameters) {
        return getSQL(unsupportedSQLCaseMap, sqlCaseId, sqlCaseType, parameters);
    }
    
    /**
     * Get SQLParsingException error's SQL.
     *
     * @param sqlCaseId SQL case ID
     * @param sqlCaseType SQL case type
     * @param parameters SQL parameters
     * @return SQL
     */
    public String getSQLParsingErrorSQL(final String sqlCaseId, final SQLCaseType sqlCaseType, final List<?> parameters) {
        return getSQL(parseErrorSQLCaseMap, sqlCaseId, sqlCaseType, parameters);
    }
    
    private String getSQL(final Map<String, SQLCase> sqlCaseMap, final String sqlCaseId, final SQLCaseType sqlCaseType, final List<?> parameters) {
        switch (sqlCaseType) {
            case Literal:
                return getLiteralSQL(getSQLFromMap(sqlCaseId, sqlCaseMap), parameters);
            case Placeholder:
                return getPlaceholderSQL(getSQLFromMap(sqlCaseId, sqlCaseMap));
            default:
                throw new UnsupportedOperationException(sqlCaseType.name());
        }
    }
    
    private String getSQLFromMap(final String id, final Map<String, SQLCase> sqlCaseMap) {
        Preconditions.checkState(sqlCaseMap.containsKey(id), "Can't find SQL of id: " + id);
        SQLCase statement = sqlCaseMap.get(id);
        return statement.getValue();
    }
    
    private String getPlaceholderSQL(final String sql) {
        return sql.replace("%%", "%").replace("'%'", "'%%'");
    }
    
    private String getLiteralSQL(final String sql, final List<?> parameters) {
        if (null == parameters || parameters.isEmpty()) {
            return sql;
        }
        return String.format(sql.replace("?", "%s"), parameters.toArray()).replace("%%", "%").replace("'%'", "'%%'");
    }
    
    /**
     * Get test parameters for junit parameterized test case for supported SQL.
     *
     * @param allDatabaseTypes all database types
     * @param enumType enum type
     * @return test parameters for junit parameterized test case for supported SQL
     */
    public Collection<Object[]> getSupportedSQLTestParameters(final Collection<? extends Enum> allDatabaseTypes, final Class<? extends Enum> enumType) {
        return getTestParameters(supportedSQLCaseMap, allDatabaseTypes, enumType);
    }
    
    /**
     * Get test parameters for junit parameterized test case for unsupported SQL.
     *
     * @param allDatabaseTypes all database types
     * @param enumType enum type
     * @return test parameters for junit parameterized test case for unsupported SQL
     */
    public Collection<Object[]> getUnsupportedSQLTestParameters(final Collection<? extends Enum> allDatabaseTypes, final Class<? extends Enum> enumType) {
        return getTestParameters(unsupportedSQLCaseMap, allDatabaseTypes, enumType);
    }
    
    /**
     * Get test parameters for junit parameterized test case for sql parsing error SQL.
     *
     * @param allDatabaseTypes all database types
     * @param enumType enum type
     * @return test parameters for junit parameterized test case for parsing error SQL
     */
    public Collection<Object[]> getSQLParsingErrorTestParameters(final Collection<? extends Enum> allDatabaseTypes, final Class<? extends Enum> enumType) {
        return getTestParameters(parseErrorSQLCaseMap, allDatabaseTypes, enumType);
    }
    
    private Collection<Object[]> getTestParameters(final Map<String, SQLCase> sqlCaseMap, final Collection<? extends Enum> allDatabaseTypes, final Class<? extends Enum> enumType) {
        Collection<Object[]> result = new LinkedList<>();
        for (SQLCase each : sqlCaseMap.values()) {
            result.addAll(getTestParameters(allDatabaseTypes, enumType, each));
        }
        return result;
    }
    
    private Collection<Object[]> getTestParameters(final Collection<? extends Enum> allDatabaseTypes, final Class<? extends Enum> enumType, final SQLCase sqlCase) {
        Collection<Object[]> result = new LinkedList<>();
        for (SQLCaseType each : SQLCaseType.values()) {
            if (each == SQLCaseType.Placeholder && !Strings.isNullOrEmpty(sqlCase.getSqlType()) && !("dql".equals(sqlCase.getSqlType()) || "dml".equals(sqlCase.getSqlType()))) {
                continue;
            }
            result.addAll(getTestParameters(sqlCase, allDatabaseTypes, enumType, each));
        }
        return result;
    }
    
    private static Collection<Object[]> getTestParameters(
            final SQLCase sqlCase, final Collection<? extends Enum> allDatabaseTypes, final Class<? extends Enum> enumType, final SQLCaseType sqlCaseType) {
        Collection<Object[]> result = new LinkedList<>();
        for (Enum each : getDatabaseTypes(sqlCase.getDatabaseTypes(), allDatabaseTypes, enumType)) {
            Object[] parameters = new Object[3];
            parameters[0] = sqlCase.getId();
            parameters[1] = each;
            parameters[2] = sqlCaseType;
            result.add(parameters);
        }
        return result;
    }
    
    @SuppressWarnings("unchecked")
    private static Collection<? extends Enum> getDatabaseTypes(final String databaseTypes, final Collection<? extends Enum> allDatabaseTypes, final Class<? extends Enum> enumType) {
        if (Strings.isNullOrEmpty(databaseTypes)) {
            return allDatabaseTypes;
        }
        Set<Enum> result = new HashSet<>(allDatabaseTypes.size());
        for (String each : databaseTypes.split(",")) {
            result.add(Enum.valueOf(enumType, each));
        }
        return result;
    }
    
    /**
     * Count all supported SQL cases.
     *
     * @return count of all supported SQL cases
     */
    public int countAllSupportedSQLCases() {
        return supportedSQLCaseMap.size();
    }
}<|MERGE_RESOLUTION|>--- conflicted
+++ resolved
@@ -52,13 +52,9 @@
     
     protected Map<String, SQLCase> unsupportedSQLCaseMap;
     
-<<<<<<< HEAD
     private final Map<String, SQLCase> parseErrorSQLCaseMap;
     
-    private SQLCasesLoader() {
-=======
     protected SQLCasesLoader() {
->>>>>>> d8c8b7b4
         supportedSQLCaseMap = loadSQLCases("sql");
         unsupportedSQLCaseMap = loadSQLCases("unsupported_sql");
         parseErrorSQLCaseMap = loadSQLCases("parse_error_sql");
@@ -73,16 +69,12 @@
         return INSTANCE;
     }
     
-<<<<<<< HEAD
+	public void switchSQLCase(final String path) {
+        supportedSQLCaseMap = loadSQLCases(path);
+    }
+	
     @SneakyThrows
-    private static Map<String, SQLCase> loadSQLCases(final String path) {
-=======
-    public void switchSQLCase(final String path) {
-        supportedSQLCaseMap = loadSQLCases(path);
-    }
-    
     protected static Map<String, SQLCase> loadSQLCases(final String path) {
->>>>>>> d8c8b7b4
         File file = new File(SQLCasesLoader.class.getProtectionDomain().getCodeSource().getLocation().getPath());
         return file.isFile() ? loadSQLCasesFromJar(path, file) : loadSQLCasesFromTargetDirectory(path);
     }
@@ -129,11 +121,7 @@
                 return;
             }
             for (File each : files) {
-<<<<<<< HEAD
-                fillSQLMap(sqlStatementMap, new FileInputStream(each), file.getName());
-=======
                 loadSQLCasesFromDirectory(sqlStatementMap, each);
->>>>>>> d8c8b7b4
             }
         } else {
             fillSQLMap(sqlStatementMap, new FileInputStream(file));
@@ -152,17 +140,6 @@
             sqlCaseMap.put(each.getId(), each);
         }
     }
-    
-<<<<<<< HEAD
-    private static void fillSQLMap(final Map<String, SQLCase> sqlCaseMap, final InputStream inputStream, final String sqlType) throws JAXBException {
-        SQLCases sqlCases = (SQLCases) JAXBContext.newInstance(SQLCases.class).createUnmarshaller().unmarshal(inputStream);
-        for (SQLCase each : sqlCases.getSqlCases()) {
-            each.setSqlType(sqlType);
-            sqlCaseMap.put(each.getId(), each);
-        }
-    }
-=======
->>>>>>> d8c8b7b4
     
     /**
      * Get supported SQL.
