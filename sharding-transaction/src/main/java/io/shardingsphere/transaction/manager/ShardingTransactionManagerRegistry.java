--- conflicted
+++ resolved
@@ -18,11 +18,7 @@
 package io.shardingsphere.transaction.manager;
 
 import io.shardingsphere.core.constant.transaction.TransactionType;
-<<<<<<< HEAD
 import io.shardingsphere.transaction.manager.base.SagaTransactionManager;
-import io.shardingsphere.transaction.manager.local.LocalTransactionManager;
-=======
->>>>>>> 35f3e569
 import io.shardingsphere.transaction.manager.xa.XATransactionManagerSPILoader;
 
 import java.util.HashMap;
@@ -51,7 +47,7 @@
                 return XATransactionManagerSPILoader.getInstance().getTransactionManager();
             case BASE:
                 return new SagaTransactionManager();
-            default: 
+            default:
                 return null;
         }
     }
