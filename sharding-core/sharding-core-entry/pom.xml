--- conflicted
+++ resolved
@@ -20,11 +20,7 @@
     <parent>
         <groupId>org.apache.shardingsphere</groupId>
         <artifactId>sharding-core</artifactId>
-<<<<<<< HEAD
-        <version>4.0.0-RC2-SNAPSHOT</version>
-=======
         <version>4.0.0-RC1-SNAPSHOT</version>
->>>>>>> 2dacd725
     </parent>
     <modelVersion>4.0.0</modelVersion>
     <artifactId>sharding-core-entry</artifactId>
