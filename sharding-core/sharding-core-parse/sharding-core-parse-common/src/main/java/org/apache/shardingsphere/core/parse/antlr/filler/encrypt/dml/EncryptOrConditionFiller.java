--- conflicted
+++ resolved
@@ -91,32 +91,20 @@
                 }
                 if (filledConditionStopIndexes.contains(predicate.getStopIndex())) {
                     continue;
-<<<<<<< HEAD
                 }
-                filledConditionStopIndexes.add(condition.getStopIndex());
-                Column column = new Column(condition.getColumn().getName(), getTableName(sqlStatement, condition));
-                fillEncryptCondition(column, condition, sqlStatement);
-=======
-                } else {
-                    filledConditionStopIndexes.add(predicate.getStopIndex());
-                }
+                filledConditionStopIndexes.add(predicate.getStopIndex());
                 Column column = new Column(predicate.getColumn().getName(), getTableName(sqlStatement, predicate));
                 fillEncryptCondition(column, predicate, sqlStatement);
->>>>>>> 9a4e0069
             }
         }
         return result;
     }
     
-<<<<<<< HEAD
-    private void fillEncryptCondition(final Column column, final ConditionSegment conditionSegment, final SQLStatement sqlStatement) {
-=======
     private void fillEncryptCondition(final Column column, final PredicateSegment predicate, final SQLStatement sqlStatement) {
->>>>>>> 9a4e0069
         if (!encryptRule.getEncryptorEngine().getShardingEncryptor(column.getTableName(), column.getName()).isPresent()) {
             return;
         }
-        Condition condition = conditionSegment.getExpression().buildCondition(column, sqlStatement.getLogicSQL());
+        Condition condition = predicate.getExpression().buildCondition(column, sqlStatement.getLogicSQL());
         if (condition.isHasIgnoreExpression()) {
             return;
         }
@@ -127,13 +115,8 @@
         } else {
             andCondition = sqlStatement.getEncryptConditions().getOrCondition().getAndConditions().get(0);
         }
-<<<<<<< HEAD
         andCondition.getConditions().add(condition);
-        sqlStatement.getSQLTokens().add(new EncryptColumnToken(conditionSegment.getColumn().getStartIndex(), conditionSegment.getStopIndex(), column, true));
-=======
-        andCondition.getConditions().add(predicate.getExpression().buildCondition(column, sqlStatement.getLogicSQL()));
         sqlStatement.getSQLTokens().add(new EncryptColumnToken(predicate.getColumn().getStartIndex(), predicate.getStopIndex(), column, true));
->>>>>>> 9a4e0069
     }
     
     // TODO hongjun: find table from parent select statement, should find table in subquery level only
